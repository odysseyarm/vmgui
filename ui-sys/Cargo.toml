[package]
name = "ui-sys"
version = "0.1.1"
<<<<<<< HEAD
authors = ["Patrick Walton <pcwalton@mimiga.net>"]
=======
authors = ["Leo Tindall <lfstindall@gmail.com>", "Patrick Walton <pcwalton@mimiga.net>"]
>>>>>>> aafd1982
build = "build.rs"
license = "MIT"
description = "Native bindings to the minimalist, cross-platform, widget set `libui`"


# These URLs point to more information about the package. These are
# intended to be webviews of the relevant data, not necessarily compatible
# with VCS tools and the like.
documentation = "https://docs.rs/ui-sys/"
repository = "https://github.com/LeoTindall/libui-rs"

# This points to a file under the package root (relative to this `Cargo.toml`).
# The contents of this file are stored and indexed in the registry.
# crates.io will render this file and place the result on the crate's page.
readme = "../README.md"

# This is a list of up to five keywords that describe this crate. Keywords
# are searchable on crates.io, and you may choose any words that would
# help someone find this crate.
keywords = ["windows", "gtk", "gui", "user_interface", "macos"]

# This is a list of up to five categories where this crate would fit.
# Categories are a fixed list available at crates.io/category_slugs, and
# they must match exactly.
categories = ["gui", "os::macos-apis", "os::unix-apis", "os::windows-apis"]

[badges]
# Travis CI: `repository` in format "<user>/<project>" is required.
# `branch` is optional; default is `master`
travis-ci = { repository = "LeoTindall/libui-rs", branch = "master" }

# Is it maintained resolution time: `repository` is required.
is-it-maintained-issue-resolution = { repository = "LeoTindall/libui-rs" }

# Is it maintained percentage of open issues: `repository` is required.
is-it-maintained-open-issues = { repository = "LeoTindall/libui-rs" }

maintenance = { status = "actively-developed" }

[dependencies]
libc = "0.2"

[build-dependencies]
<<<<<<< HEAD
cmake = "0.1"
=======
make-cmd = "0.1"
cmake = "0.1"
>>>>>>> aafd1982
<|MERGE_RESOLUTION|>--- conflicted
+++ resolved
@@ -1,11 +1,7 @@
 [package]
 name = "ui-sys"
 version = "0.1.1"
-<<<<<<< HEAD
-authors = ["Patrick Walton <pcwalton@mimiga.net>"]
-=======
 authors = ["Leo Tindall <lfstindall@gmail.com>", "Patrick Walton <pcwalton@mimiga.net>"]
->>>>>>> aafd1982
 build = "build.rs"
 license = "MIT"
 description = "Native bindings to the minimalist, cross-platform, widget set `libui`"
@@ -49,9 +45,4 @@
 libc = "0.2"
 
 [build-dependencies]
-<<<<<<< HEAD
-cmake = "0.1"
-=======
-make-cmd = "0.1"
-cmake = "0.1"
->>>>>>> aafd1982
+cmake = "0.1"