--- conflicted
+++ resolved
@@ -104,7 +104,6 @@
 	p->ended = TRUE;
 }
 
-<<<<<<< HEAD
 int uiDrawPathEnded(uiDrawPath *p)
 {
 	return p->ended == TRUE ? 1 : 0;
@@ -115,10 +114,7 @@
 	CGFloat height;				// needed for text; see below
 };
 
-uiDrawContext *newContext(CGContextRef ctxt, CGFloat height)
-=======
 uiDrawContext *uiprivDrawNewContext(CGContextRef ctxt, CGFloat height)
->>>>>>> 76e0a015
 {
 	uiDrawContext *c;
 
